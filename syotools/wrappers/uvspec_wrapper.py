
def uvspec_snr(telescope, mode, template, fuvmag, exptime, silent=False):
    ''' Run a basic SNR calculation that takes in a telescope,
        spectral template, normalization magnitude, and exposure
        time to compute SNR. For converting magnitude, template,
	      and SNR to a desired exposure time, use uvspec_exptime.py

        usage:
	      wave, snr, uvi = uvspec_snr(telescope, mode, template, uvmag, exptime)

          positional arguments:

           1-telescope = 'EAC1', 'EAC2', or 'EAC3'. This argument is a string.
             EAC1 = 6 m inner diameter, 7.2 outer diameter hex pattern, off-axis
             EAC2 = 6 m diameter off-axis
             EAC3 = 8 m diameter on-axis

           2-mode = your choice of UVI grating, a string:
		        ['G120M', 'G150M', 'G180M', 'G155L', 'G145LL', 'G300M']

           3-template = your choice of spectral template:
		          ['flam', 'qso', 's99', 'o5v', 'g2v', 'g191b2b', 'gd71', 'gd153', 'ctts',
                        'mdwarf', 'orion', 'nodust', 'ebv6', 'hi1hei1', 'hi0hei1']

           4-fuvmag = FUV magnitude to normalize the template spectrum, a float.

	   5-exptime = desired exposure time in hours, a float

        outputs are two arrays of floats for wavelength and snr and the Spectrograph
		    object in case it is needed by other code.
    '''

    from syotools.models import Telescope, Spectrograph, Source, SourceSpectrographicExposure
    import numpy as np, astropy.units as u

    # create the basic objects
    uvi, tel = Spectrograph(), Telescope()
    tel.set_from_json(telescope)
    tel.add_spectrograph(uvi)
    uvi.mode = mode

<<<<<<< HEAD
    source = Source()
    redshift = 0.0
    extinction = 0.0
    source.set_sed(template, fuvmag, redshift, extinction)
=======
    source = Source() 
    redshift = 0.0 
    extinction = 0.0 
    source.set_sed(template, fuvmag, redshift, extinction, bandpass="galex,fuv")   
>>>>>>> 663b08d3

    uvi_exp = SourceSpectrographicExposure()
    uvi_exp.source = source
    uvi_exp.verbose = True
    uvi.add_exposure(uvi_exp)

    uvi_exp.exptime = [[exptime, 5.0, 5.0, 5.0, 5.0, 5.0, 5.0, 5.0, 5.0, 5.0], 'hr']

    uvi_exp.verbose = True
    tel.verbose = True
    if (silent):
       uvi_exp.verbose = False
       tel.verbose = False
       uvi.verbose = False
       print("We have set verbose = False")

    if not silent:
        print("Current SED template: {}".format(uvi_exp.source.name))
        print("Current grating mode: {}".format(uvi.descriptions[uvi.mode]))
        print("Current exposure time: {} hours\n".format(uvi_exp.exptime))

    uvi_exp.enable()
    uvi_snr = uvi_exp.recover('snr')

    wave, snr =  uvi.wave, uvi_exp.snr

    return wave, snr, uvi



def uvspec_exptime(telescope, mode, template, fuvmag, snr_goal, silent=False):

    ''' Run a basic SNR calculation that takes in a telescope,
      spectral template, normalization magnitude, and SNR goal
      to compute exposure time. For converting magnitude, template,
      and exptime to SNR, use uvspec_snr.py

        usage:
	       wave, exptime, uvi = uvspec_exptime(telescope, mode, template, uvmag, snr_goal)

          positional arguments:

           1-telescope = 'EAC1', 'EAC2', or 'EAC3'. This argument is a string.
             EAC1 = 6 m inner diameter, 7.2 outer diameter hex pattern, off-axis
             EAC2 = 6 m diameter off-axis
             EAC3 = 8 m diameter on-axis

           2-mode = your choice of UVI grating, a string:
		        ['G120M', 'G150M', 'G180M', 'G155L', 'G145LL', 'G300M']

           3-template = your choice of spectral template:
	          	['flam', 'qso', 's99', 'o5v', 'g2v', 'g191b2b', 'gd71', 'gd153', 'ctts',
                        'mdwarf', 'orion', 'nodust', 'ebv6', 'hi1hei1', 'hi0hei1']

           4-fuvmag = FUV magnitude to normalize the template spectrum, a float.

	         5-snr_goal = desired SNR, per pixel

         outputs are two arrays of floats for wavelength and exptime and the Spectrograph
		     object in case it is needed by other code.
       '''

    from syotools.models import Telescope, Spectrograph, Source, SourceSpectrographicExposure
    import astropy.units as u

    # create the basic objects
    uvi, tel = Spectrograph(), Telescope()
    tel.set_from_json(telescope)
    tel.add_spectrograph(uvi)
    uvi.mode = mode

<<<<<<< HEAD
    source = Source()
    redshift = 0.0
    extinction = 0.0
    source.set_sed(template, fuvmag, redshift, extinction)
=======
    source = Source() 
    redshift = 0.0 
    extinction = 0.0 
    source.set_sed(template, fuvmag, redshift, extinction, bandpass="galex,fuv")   
>>>>>>> 663b08d3

    uvi_exp = SourceSpectrographicExposure()
    uvi_exp.source = source
    uvi_exp.verbose = True
    uvi.add_exposure(uvi_exp)

    uvi_exp.verbose = False
    if (silent):  uvi_exp.verbose = False

    if not silent:
        print("Current SED template: {}".format(source.sed.name))
        print("Current grating mode: {}".format(uvi.descriptions[uvi.mode]))
        print("Current exposure time: {} hours\n".format(uvi_exp.exptime))

    uvi_exp._snr_goal= snr_goal * (u.ct)**0.5 / (u.pix)**0.5

    snr = uvi_exp.recover('exptime')
    uvi_exp.unknown = 'exptime' #< --- this triggers the _update_exptime function in the SpectrographicExposure exposure object

    uvi_exptime = uvi_exp.recover('exptime')

    wave, exptime =  uvi.wave, uvi_exp.exptime

    return wave, exptime, uvi<|MERGE_RESOLUTION|>--- conflicted
+++ resolved
@@ -39,37 +39,30 @@
     tel.add_spectrograph(uvi)
     uvi.mode = mode
 
-<<<<<<< HEAD
-    source = Source()
-    redshift = 0.0
-    extinction = 0.0
-    source.set_sed(template, fuvmag, redshift, extinction)
-=======
     source = Source() 
     redshift = 0.0 
     extinction = 0.0 
     source.set_sed(template, fuvmag, redshift, extinction, bandpass="galex,fuv")   
->>>>>>> 663b08d3
 
-    uvi_exp = SourceSpectrographicExposure()
+    uvi_exp = SourceSpectrographicExposure() 
     uvi_exp.source = source
-    uvi_exp.verbose = True
-    uvi.add_exposure(uvi_exp)
+    uvi_exp.verbose = True 
+    uvi.add_exposure(uvi_exp) 
 
-    uvi_exp.exptime = [[exptime, 5.0, 5.0, 5.0, 5.0, 5.0, 5.0, 5.0, 5.0, 5.0], 'hr']
+    uvi_exp.exptime = [[exptime, 5.0, 5.0, 5.0, 5.0, 5.0, 5.0, 5.0, 5.0, 5.0], 'hr'] 
 
-    uvi_exp.verbose = True
-    tel.verbose = True
-    if (silent):
-       uvi_exp.verbose = False
-       tel.verbose = False
-       uvi.verbose = False
-       print("We have set verbose = False")
+    uvi_exp.verbose = True 
+    tel.verbose = True 
+    if (silent):  
+       uvi_exp.verbose = False 
+       tel.verbose = False 
+       uvi.verbose = False 
+       print("We have set verbose = False") 
 
-    if not silent:
-        print("Current SED template: {}".format(uvi_exp.source.name))
-        print("Current grating mode: {}".format(uvi.descriptions[uvi.mode]))
-        print("Current exposure time: {} hours\n".format(uvi_exp.exptime))
+    if not silent: 
+        print("Current SED template: {}".format(uvi_exp.source.name)) 
+        print("Current grating mode: {}".format(uvi.descriptions[uvi.mode])) 
+        print("Current exposure time: {} hours\n".format(uvi_exp.exptime))  
 
     uvi_exp.enable()
     uvi_snr = uvi_exp.recover('snr')
@@ -121,31 +114,24 @@
     tel.add_spectrograph(uvi)
     uvi.mode = mode
 
-<<<<<<< HEAD
-    source = Source()
-    redshift = 0.0
-    extinction = 0.0
-    source.set_sed(template, fuvmag, redshift, extinction)
-=======
     source = Source() 
     redshift = 0.0 
     extinction = 0.0 
     source.set_sed(template, fuvmag, redshift, extinction, bandpass="galex,fuv")   
->>>>>>> 663b08d3
 
-    uvi_exp = SourceSpectrographicExposure()
+    uvi_exp = SourceSpectrographicExposure() 
     uvi_exp.source = source
-    uvi_exp.verbose = True
-    uvi.add_exposure(uvi_exp)
+    uvi_exp.verbose = True 
+    uvi.add_exposure(uvi_exp) 
 
-    uvi_exp.verbose = False
-    if (silent):  uvi_exp.verbose = False
+    uvi_exp.verbose = False 
+    if (silent):  uvi_exp.verbose = False 
 
-    if not silent:
-        print("Current SED template: {}".format(source.sed.name))
-        print("Current grating mode: {}".format(uvi.descriptions[uvi.mode]))
-        print("Current exposure time: {} hours\n".format(uvi_exp.exptime))
-
+    if not silent: 
+        print("Current SED template: {}".format(source.sed.name)) 
+        print("Current grating mode: {}".format(uvi.descriptions[uvi.mode])) 
+        print("Current exposure time: {} hours\n".format(uvi_exp.exptime)) 
+    
     uvi_exp._snr_goal= snr_goal * (u.ct)**0.5 / (u.pix)**0.5
 
     snr = uvi_exp.recover('exptime')
