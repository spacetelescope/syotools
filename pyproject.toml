--- conflicted
+++ resolved
@@ -4,11 +4,7 @@
 
 [project]
 name = "syotools"
-<<<<<<< HEAD
 version = "1.3"
-=======
-version = "1.2"
->>>>>>> f8f61c1e
 description = "Science Yield Optimization Tools (SYOTools)"
 authors = [
     {name = "Jason Tumlinson, STScI", email = "tumlinson@stsci.edu"}
